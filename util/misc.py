--- conflicted
+++ resolved
@@ -34,19 +34,19 @@
     elapsed = '{:.2f}'.format(finish - start)
     print(prefix + ' - ' + elapsed, file=sys.stderr)
 
-def wraps(f):
-    """Like functools.wraps but sets __wrapped__ even on Python 2.7"""
-    wrapper = functools.wraps(f)
-    def do_wrap(ff):
-        wrapped = wrapper(ff)
-        if not hasattr(wrapped, '__wrapped__'):
-            setattr(wrapped, '__wrapped__', f)
-        return wrapped
-    return do_wrap
-
-def unwrap(f):
-    """Find the original function under layers of wrappers"""
-    return f if not hasattr(f, '__wrapped__') else unwrap(getattr(f, '__wrapped__'))
+# def wraps(f):
+#     """Like functools.wraps but sets __wrapped__ even on Python 2.7"""
+#     wrapper = functools.wraps(f)
+#     def do_wrap(ff):
+#         wrapped = wrapper(ff)
+#         if not hasattr(wrapped, '__wrapped__'):
+#             setattr(wrapped, '__wrapped__', f)
+#         return wrapped
+#     return do_wrap
+
+# def unwrap(f):
+#     """Find the original function under layers of wrappers"""
+#     return f if not hasattr(f, '__wrapped__') else unwrap(getattr(f, '__wrapped__'))
 
 def get_module_name(f):
     """Get module name of a function"""
@@ -729,7 +729,6 @@
     """Check a condition, raise an exception if bool(condition)==False, else return `condition`."""
     if not condition:
         raise exc(message)
-<<<<<<< HEAD
     return condition
 
 def chk_eq(a, b, message='Check failed: {} != {}', exc=RuntimeError):
@@ -794,7 +793,6 @@
 def map_vals(d):
     """Return an iterator over map values"""
     return map(operator.itemgetter(1), d.items())
-=======
 
 def wraps(f):
     """Like functools.wraps but sets __wrapped__ even on Python 2.7"""
@@ -804,5 +802,4 @@
 
 def unwrap(f):
     """Find the original function under layers of wrappers"""
-    return f if not hasattr(f, '__wrapped__') else unwrap(f.__wrapped__)
->>>>>>> ed106c3c
+    return f if not hasattr(f, '__wrapped__') else unwrap(f.__wrapped__)