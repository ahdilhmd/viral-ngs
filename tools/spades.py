'''
    Tool wrapper for SPAdes, St. Petersburg Assembler ( http://cab.spbu.ru/software/spades/ )
'''

import logging
import os
import os.path
import subprocess
import shutil
import random
import shlex
import tempfile

import Bio.SeqIO

import tools
import tools.samtools
import tools.picard
import util.file
import util.misc

TOOL_NAME = 'spades'
TOOL_VERSION = '3.12.0'

log = logging.getLogger(__name__)

class SpadesTool(tools.Tool):
    '''Tool wrapper for SPAdes tool (St. Petersburg Assembler)'''

    def __init__(self, install_methods=None):
        if install_methods is None:
            install_methods = [tools.CondaPackage(TOOL_NAME, version=TOOL_VERSION, executable='spades.py',
                                                  verifycmd='spades.py --version')]
        tools.Tool.__init__(self, install_methods=install_methods)

    def version(self):
        return TOOL_VERSION

    def execute(self, args):    # pylint: disable=W0221
        tool_cmd = [self.install_and_get_path()] + list(map(str, args))
        log.debug(' '.join(tool_cmd))
        subprocess.check_call(tool_cmd)

    def assemble(self, reads_fwd, reads_bwd, contigs_out, reads_unpaired=None, contigs_trusted=None,
<<<<<<< HEAD
                 contigs_untrusted=None, kmer_sizes=(55,65), always_succeed=False, max_kmer_sizes=1, 
                 filter_contigs=False, mem_limit_gb=8, threads=None, spades_opts=''):
=======
                 contigs_untrusted=None, kmer_sizes=(55,65), mask_errors=False, max_kmer_sizes=1, 
                 filter_contigs=False, min_contig_len=0, mem_limit_gb=8, threads=None, spades_opts=''):
>>>>>>> fbf60039
        '''Assemble contigs from RNA-seq reads and (optionally) pre-existing contigs.

        Inputs:
            Required:
              reads_fwd, reads_bwd (fasta/q): paired reads
            Optional:
              reads_unpaired (fasta/q): optionally, additional unpaired reads
              contigs_trusted (fasta/q): optionally, already-assembled contigs of high quality
              contigs_untrusted (fasta/q): optionally, already-assembled contigs of average quality
        Params:
            kmer_sizes: if given, use these kmer sizes and combine the resulting contigs.  kmer size of 0 or None means use size auto-selected
              by SPAdes based on read length.
            always_succeed: if True, if spades fails with an error for a kmer size, pretend it just produced no contigs for that kmer size
            max_kmer_sizes: if this many kmer sizes succeed, do not try further ones
            filter_contigs: if True, outputs only "long and reliable transcripts with rather high expression" (per SPAdes docs)
            min_contig_len: drop contigs shorter than this many bp
            mem_limit_gb: max memory to use, in gigabytes
            threads: number of threads to use
            spades_opts: additional options to pass to spades
        Outputs:
            contigs_out: assembled contigs in fasta format.  Note that, since we use the
                RNA-seq assembly mode, for some genome regions we may get several contigs
                representing alternative transcripts.  Fasta record name of each contig indicates
                its length, coverage, and the group of alternative transcripts to which it belongs.
                See details at 
                http://cab.spbu.ru/files/release3.11.1/rnaspades_manual.html#sec2.4 .
        '''

        threads = util.misc.sanitize_thread_count(threads)

        util.file.make_empty(contigs_out)
        contigs_cumul_count = 0

        if ((reads_fwd and reads_bwd and os.path.getsize(reads_fwd) > 0 and os.path.getsize(reads_bwd) > 0) or
            (reads_unpaired and os.path.getsize(reads_unpaired) > 0)):

            kmer_sizes_succeeded = 0
            for kmer_size in util.misc.make_seq(kmer_sizes):

                with util.file.tmp_dir('_spades') as spades_dir:
                    log.debug('spades_dir=' + spades_dir)
                    args = []
                    if reads_fwd and reads_bwd and os.path.getsize(reads_fwd) > 0 and os.path.getsize(reads_bwd) > 0:
                        args += ['-1', reads_fwd, '-2', reads_bwd ]
                    if reads_unpaired and os.path.getsize(reads_unpaired) > 0:
                        args += [ '--s1', reads_unpaired ]
                    if contigs_trusted: args += [ '--trusted-contigs', contigs_trusted ]
                    if contigs_untrusted: args += [ '--untrusted-contigs', contigs_untrusted ]
                    if kmer_size: args += [ '-k', kmer_size ]
                    if spades_opts: args += shlex.split(spades_opts)
                    args += [ '--rna', '-m' + str(mem_limit_gb), '-t', str(threads), '-o', spades_dir ]

                    transcripts_fname = os.path.join(spades_dir, ('hard_filtered_' if filter_contigs else '') + 'transcripts.fasta')

                    try:
                        self.execute(args=args)
                    except Exception as e:
                        if always_succeed:
                            log.warning('SPAdes failed for k={}: {}'.format(kmer_size, e))
                            util.file.make_empty(transcripts_fname)
                        else:
                            raise

                    if min_contig_len:
                        transcripts = Bio.SeqIO.parse(transcripts_fname, 'fasta')
                        transcripts_sans_short = [r for r in transcripts if len(r.seq) >= min_contig_len]
                        transcripts_fname = os.path.join(spades_dir, 'transcripts_over_{}bp.fasta'.format(min_contig_len))
                        Bio.SeqIO.write(transcripts_sans_short, transcripts_fname, 'fasta')

                    contigs_cumul = os.path.join(spades_dir, 'contigs_cumul.{}.fasta'.format(contigs_cumul_count))
                    contigs_cumul_count += 1

                    util.file.concat(inputFilePaths=(contigs_out, transcripts_fname), outputFilePath=contigs_cumul, append=True)
                    shutil.copyfile(contigs_cumul, contigs_out)

                    if os.path.getsize(transcripts_fname):
                        kmer_sizes_succeeded += 1
                        if kmer_sizes_succeeded >= max_kmer_sizes:
                            break
                # end: with util.file.tmp_dir('_spades') as spades_dir
            # end: for kmer_size in util.misc.make_seq(kmer_sizes)
        # if input non-empty
    # end: def assemble(self, reads_fwd, reads_bwd, contigs_out, reads_unpaired=None, contigs_trusted=None, ...)
# end: class SpadesTool(tools.Tool)

<|MERGE_RESOLUTION|>--- conflicted
+++ resolved
@@ -42,13 +42,8 @@
         subprocess.check_call(tool_cmd)
 
     def assemble(self, reads_fwd, reads_bwd, contigs_out, reads_unpaired=None, contigs_trusted=None,
-<<<<<<< HEAD
                  contigs_untrusted=None, kmer_sizes=(55,65), always_succeed=False, max_kmer_sizes=1, 
-                 filter_contigs=False, mem_limit_gb=8, threads=None, spades_opts=''):
-=======
-                 contigs_untrusted=None, kmer_sizes=(55,65), mask_errors=False, max_kmer_sizes=1, 
                  filter_contigs=False, min_contig_len=0, mem_limit_gb=8, threads=None, spades_opts=''):
->>>>>>> fbf60039
         '''Assemble contigs from RNA-seq reads and (optionally) pre-existing contigs.
 
         Inputs:
