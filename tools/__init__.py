'''class Tool, class InstallMethod, and related subclasses and methods'''

__author__ = "dpark@broadinstitute.org,irwin@broadinstitute.org"

import os, logging, tempfile
import util.file

try:
	# Python 3.x
	from urllib.request import urlretrieve
	from urllib.parse import urlparse
except ImportError:
	# Python 2.x
	from urllib import urlretrieve
	from urlparse import urlparse

# Put all tool files in __all__ so "from tools import *" will import them for testtools
__all__ = [filename[:-3] # Remove .py
		   for filename in os.listdir(os.path.dirname(__file__)) # tools directory
		   if filename.endswith('.py') and
<<<<<<< HEAD
		      filename[0] != '_' and # Exclude __init__.py
=======
		      filename != '__init__.py' and
>>>>>>> c156ab88
			  filename not in [ # Add any files to exclude here:
							  ]
		  ]
installed_tools = {}

log = logging.getLogger(__name__)

def get_tool_by_name(name):
	if name not in installed_tools:
		pass
		raise NotImplementedError
	return installed_tools[name]

class Tool(object):
	''' Base tool class that includes install machinery.
		
		TO DO: add something about dependencies..
	'''
	def __init__(self, install_methods=[]):
		self.install_methods = install_methods
		self.installed_method = None
		self.exec_path = None
	def is_installed(self):
		return (self.installed_method != None)
	def install(self):
		if not self.is_installed():
			for m in self.install_methods:
				if not m.is_attempted():
					m.attempt_install()
				if m.is_installed():
					self.installed_method = m
					self.exec_path = m.executable_path()
					installed_tools[self.__class__.__name__] = self
					break
	def get_install_methods(self):
		return self.install_methods
	def set_install_methods(self, methods):
		self.install_methods = methods
	def version(self):
		return None
	def executable_path(self):
		return self.exec_path
	def execute(self, args):
		assert not os.system(self.exec_path + ' ' + args)
	def install_and_get_path(self) :
		self.install()
		return self.executable_path()

class InstallMethod(object):
	''' Base class for installation methods for a given tool.
		None of these methods should ever fail/error. attempt_install should
		return silently regardless of the outcome (is_installed must be
		called to verify success or failure).
	'''
	def __init__(self):
		self.attempts = 0
	def is_attempted(self):
		return self.attempts
	def attempt_install(self):
		self.attempts += 1
	def is_installed(self):
		raise NotImplementedError
	def executable_path(self):
		raise NotImplementedError

class PrexistingUnixCommand(InstallMethod):
	''' This is an install method that tries to find whether an executable binary
		already exists for free on the unix file system--it doesn't actually try to
		install anything.
	'''
	def __init__(self, path, verifycmd=None, verifycode=0, require_executability=True):
		self.path = path
		self.verifycmd = verifycmd
		self.verifycode = verifycode
		self.attempted = False
		self.installed = False
		self.require_executability = require_executability
	def is_attempted(self):
		return self.attempted
	def attempt_install(self):
		self.attempted = True
		if os.access(self.path,
					 (os.X_OK | os.R_OK) if self.require_executability else os.R_OK):
			if self.verifycmd:
				self.installed = (os.system(self.verifycmd) == self.verifycode)
			else:	
				self.installed = True
		else:
			self.installed = False
	def is_installed(self):
		if not self.is_attempted():
			self.attempt_install()
		return self.installed
	def executable_path(self):
		return self.installed and self.path or None

class DownloadPackage(InstallMethod):
	''' This is an install method for downloading, unpacking, and post-processing
		    something straight from the source.
		target_rel_path is the path of the executable relative to destination_dir
		destination_dir defaults to the project build directory
		post_download_command will be executed if it isn't None, in destination_dir.
	'''
	def __init__(self, url, target_rel_path, destination_dir=None,
				 verifycmd=None, verifycode=0, require_executability=True,
				 post_download_command=None):
		if destination_dir == None :
			destination_dir = util.file.get_build_path()
		self.url = url
		self.targetpath = os.path.join(destination_dir, target_rel_path)
		self.destination_dir = destination_dir
		self.verifycmd = verifycmd
		self.verifycode = verifycode
		self.attempted = False
		self.installed = False
		self.require_executability = require_executability
		self.post_download_command = post_download_command
	def is_attempted(self):
		return self.attempted
	def is_installed(self):
		return self.installed
	def executable_path(self):
		return self.installed and self.targetpath or None
	def verify_install(self):
		if os.access(self.targetpath,
					 (os.X_OK | os.R_OK) if self.require_executability else os.R_OK):
			if self.verifycmd:
				log.debug("validating")
				self.installed = (os.system(self.verifycmd) == self.verifycode)
			else:	
				self.installed = True
		else:
			self.installed = False
		return self.installed
	def attempt_install(self):
		self.attempted = True
		if not self.verify_install():
			self.pre_download()
			self.download()
			self.post_download()
			self.verify_install()
	def pre_download(self):
		pass
	def download(self):
		log.debug("downloading")
		download_dir = tempfile.gettempdir()
		util.file.mkdir_p(download_dir)
		filepath = urlparse(self.url).path
		filename = filepath.split('/')[-1]
		urlretrieve(self.url, "%s/%s" % (download_dir,filename))
		self.download_file = filename
		self.unpack(download_dir)
	def post_download(self):
		if self.post_download_command:
			assert not os.system('cd "{}" && {}'.format(self.destination_dir,
														self.post_download_command))
	def unpack(self, download_dir):
		log.debug("unpacking")
		util.file.mkdir_p(self.destination_dir)
		if self.download_file.endswith('.zip'):
			if os.system("unzip -o %s/%s -d %s > /dev/null" % (download_dir, self.download_file,
															   self.destination_dir)):
				return
			else:
				os.unlink("%s/%s" % (download_dir, self.download_file))
		elif (self.download_file.endswith('.tar.gz') or
			  self.download_file.endswith('.tgz') or
			  self.download_file.endswith('.tar.bz2')):
			compression_option = 'j' if self.download_file.endswith('.tar.bz2') else 'z'
			if os.system("tar -C %s -x%spf %s/%s" % (self.destination_dir,
													 compression_option,
													 download_dir,
													 self.download_file)):
				return
			else:
				os.unlink("%s/%s" % (download_dir, self.download_file))
		else :
			os.rename(os.path.join(download_dir, self.download_file),
					  os.path.join(self.destination_dir, self.download_file))<|MERGE_RESOLUTION|>--- conflicted
+++ resolved
@@ -18,11 +18,7 @@
 __all__ = [filename[:-3] # Remove .py
 		   for filename in os.listdir(os.path.dirname(__file__)) # tools directory
 		   if filename.endswith('.py') and
-<<<<<<< HEAD
-		      filename[0] != '_' and # Exclude __init__.py
-=======
 		      filename != '__init__.py' and
->>>>>>> c156ab88
 			  filename not in [ # Add any files to exclude here:
 							  ]
 		  ]
