'''class Tool, class InstallMethod, and related subclasses and methods'''

__author__ = "dpark@broadinstitute.org,irwin@broadinstitute.org"

import collections
import json
import operator
import os
import re
import logging
import tempfile
import shutil
import shlex
import subprocess
import util.file
import util.misc

try:
    # Python 3.x
    from urllib.request import urlretrieve    # pylint: disable=E0611
    from urllib.parse import urlparse    # pylint: disable=E0611
except ImportError:
    # Python 2.x
    from urllib import urlretrieve # pylint: disable=E0611
    from urlparse import urlparse # pylint: disable=import-error

# Put all tool files in __all__
# allows "from tools import *" to import all tools for testtools
__all__ = sorted(
    [
        filename[:-3]    # Remove .py
        for filename in os.listdir(os.path.dirname(__file__))    # tools directory
        if filename.endswith(
            '.py') and filename != '__init__.py' and filename not in [    # Add any files to exclude here:
    # e.g. 'sometool.py',
            ]
    ]
)
installed_tools = {}

_log = logging.getLogger(__name__)


def iter_leaf_subclasses(a_class):
    "Iterate over subclasses at all levels that don't themselves have a subclass"
    is_leaf = True
    for subclass in sorted(a_class.__subclasses__(), key=operator.attrgetter("__name__")):
        is_leaf = False
        for leaf_class in iter_leaf_subclasses(subclass):
            if not getattr(leaf_class, '_skiptest', False):
                yield leaf_class
    if is_leaf:
        yield a_class

def all_tool_classes():
    return iter_leaf_subclasses(Tool)


def get_tool_by_name(name):
    if name not in installed_tools:
        raise NotImplementedError
    return installed_tools[name]


def skip_install_test(condition=None):
    '''Decorate the Tool class to skip the installation test.'''

    def decorator(klass):
        if callable(condition) and not condition():
            return klass
        klass._skiptest = True
        return klass

    return decorator


def is_osx():
    return os.uname()[0] == 'Darwin'


class Tool(object):
    ''' Base tool class that includes install machinery.

        TO DO: add something about dependencies..
    '''

    def __init__(self, install_methods=None):
        install_methods = install_methods or []

        self.install_methods = install_methods
        self.installed_method = None
        self.exec_path = None

    def is_installed(self):
        return (self.installed_method is not None)

    def install(self):
        if not self.is_installed():
            for m in self.install_methods:
                if not m.is_attempted():
                    m.attempt_install()
                if m.is_installed():
                    self.installed_method = m
                    self.exec_path = m.executable_path()
                    installed_tools[self.__class__.__name__] = self
                    break

    def get_install_methods(self):
        return self.install_methods

    def set_install_methods(self, methods):
        self.install_methods = methods

    def version(self):
        return None

    def executable_path(self):
        return self.exec_path

    def execute(self, *args):
        util.chk(self.exec_path, 'This package has no executable!')
        assert not os.system(self.exec_path + ' ' + args)

    def install_and_get_path(self):
        self.install()
        if self.executable_path() == None:
            raise NameError("unsuccessful in installing " + type(self).__name__)
        return self.executable_path()


class InstallMethod(object):
    ''' Base class for installation methods for a given tool.
        None of these methods should ever fail/error. attempt_install should
        return silently regardless of the outcome (is_installed must be
        called to verify success or failure).
    '''

    def __init__(self):
        self.attempts = 0

    def is_attempted(self):
        return self.attempts

    def attempt_install(self):    # Override _attempt_install, not this.
        self.attempts += 1
        self._attempt_install()

    def _attempt_install(self):
        raise NotImplementedError

    def is_installed(self):
        raise NotImplementedError

    def executable_path(self):
        raise NotImplementedError


class PrexistingUnixCommand(InstallMethod):
    ''' This is an install method that tries to find whether an executable
        binary already exists for free on the unix file system--it doesn't
        actually try to install anything.
    '''

    def __init__(self, path, verifycmd=None, verifycode=0, require_executability=True):
        self.path = path
        self.verifycmd = verifycmd
        self.verifycode = verifycode
        self.installed = False
        self.require_executability = require_executability
        InstallMethod.__init__(self)

    def _attempt_install(self):
        if os.access(self.path, (os.X_OK | os.R_OK) if self.require_executability else os.R_OK):
            if self.verifycmd:
                self.installed = (os.system(self.verifycmd) == self.verifycode)
            else:
                self.installed = True
        else:
            self.installed = False

    def is_installed(self):
        if not self.is_attempted():
            self.attempt_install()
        return self.installed

    def executable_path(self):
        return self.installed and self.path or None


class CondaPackageVersion(object):

    def __init__(self, version, build_type=None):
        self.version = version
        self.build_type = build_type

    def __cmp__(self, other):
        return self.__dict__ == other.__dict__

    def __repr__(self):
        if self.build_type:
            return '{}-{}'.format(self.version, self.build_type)
        else:
            return self.version

    def satisfies(self, spec):
        if spec.build_type:
            if self.build_type != spec.build_type:
                return False
        # if the specified version is blank/None (not specified), any version will work
        return (spec.version=="") or (spec.version==None) or (self.version == spec.version)

    @property
    def version_spec(self):
        if self.build_type:
            return '{}={}'.format(self.version, self.build_type)
        else:
            return self.version

class CondaPackage(InstallMethod):
    ''' This is an install method for tools that can be installed via
        conda.
    '''

<<<<<<< HEAD
=======
    QUIET_COMMANDS = [
        'install',
        'create',
        'remove',
        ]

    def execute(self, cmd, loglevel=logging.DEBUG, buffered=None, check=None, silent=None):
        run_cmd = ['conda']
        if cmd[0] in self.QUIET_COMMANDS:
            run_cmd.extend(['-q', '-y'])
        run_cmd.extend(cmd)
        result = util.misc.run_and_print(
            run_cmd, loglevel=loglevel, env=self.conda_env, buffered=buffered, check=check, silent=silent)

        if result.returncode == 0:
            try:
                command_output = result.stdout.decode("UTF-8")
                data = json.loads(self._string_from_start_of_json(command_output))
                return data
            except:
                _log.warning("Failed to decode JSON output from conda command: %s", result.stdout.decode("UTF-8"))
                return  # return rather than raise so we can fall back to the next install method

>>>>>>> ee163c64

    def __init__(
        self,
        package,
        channel="bioconda",
        executable='_use_package_name',
        version="",
        verifycmd=None,
        verifycode=0,
        require_executability=True,
        env=None,
        env_root_path=None,
        conda_cache_path=None,
        patches=None,
        post_install_command=None,
        post_install_ret=0,
        post_verify_command=None,
        post_verify_ret=0
    ):
        # if the executable name is specifed or is explicitly set to None, use that; otherwise use the package name.
        self.executable = package if executable == '_use_package_name' else executable
        self.package = package
        self.channel = channel
        if type(version) == CondaPackageVersion:
            self.version = version
        else:
            self.version = CondaPackageVersion(version)

        self.post_install_command = post_install_command
        self.post_install_ret = post_install_ret

        # call the post-verification command.
        # Useful for copying in license files, building databases, etc.
        # The post-verify command is executed relative to the conda environment bin/
        # And has the active conda environment on the PATH
        self.post_verify_command = post_verify_command
        self.post_verify_ret = post_verify_ret
        self.post_verify_cmd_executed = False

        self.verifycmd = verifycmd
        self.verifycode = verifycode
        self.require_executability = self.executable and require_executability
        self.patches = patches or []

        # if we have specified a conda env/root, use it
        # alternatively, use cms tools dir as default env root if os.environ["CONDA_PREFIX"] is not defined
        #
        # as it is always the path
        # CONDA_PREFIX is always a full path, but may not be present in older versions
        # CONDA_ENV_PATH may be used instead
        # in even older versions of conda, CONDA_DEFAULT_ENV can be used as another fallback
        self.env_path = None
        if "CONDA_PREFIX" in os.environ and len(os.environ["CONDA_PREFIX"]):
            #_log.debug('CONDA_PREFIX found')
            last_path_component = os.path.basename(os.path.normpath(os.environ["CONDA_PREFIX"]))
            self.env_path = os.path.dirname(os.environ["CONDA_PREFIX"]) if last_path_component == "bin" else os.environ["CONDA_PREFIX"]
        elif "CONDA_ENV_PATH" in os.environ and len(os.environ["CONDA_ENV_PATH"]):
            #_log.debug('CONDA_ENV_PATH found')
            last_path_component = os.path.basename(os.path.normpath(os.environ["CONDA_ENV_PATH"]))
            self.env_path = os.path.dirname(os.environ["CONDA_ENV_PATH"]) if last_path_component == "bin" else os.environ["CONDA_ENV_PATH"]
        elif "CONDA_DEFAULT_ENV" in os.environ and len(os.environ["CONDA_DEFAULT_ENV"]):
            #_log.debug('CONDA_PREFIX not found, using CONDA_DEFAULT_ENV')
            conda_env_path = os.environ.get('CONDA_DEFAULT_ENV')  # path to current conda environment
            if conda_env_path:
                if os.path.isdir(conda_env_path):
                    #_log.debug('Conda env found is specified as dir: %s' % conda_env_path)
                    conda_env_path = os.path.abspath(conda_env_path)
                    last_path_component = os.path.basename(os.path.normpath(conda_env_path))
                    self.env_path = os.path.dirname(last_path_component) if last_path_component == "bin" else conda_env_path
                else: # if conda env is an environment name, infer the path
                    #_log.debug('Conda env found is specified by name: %s' % conda_env_path)
                    result = util.misc.run_and_print(["conda", "env", "list", "--json"], silent=True, env=os.environ)
                    if result.returncode == 0:
                        command_output = result.stdout.decode("UTF-8")
                        data = json.loads(self._string_from_start_of_json(command_output))
                        if len(data) > 0:
                            if "envs" in data and len(data["envs"]):
                                for item in data["envs"]:
                                    if os.path.basename(os.path.realpath(item)) == conda_env_path:
                                        self.env_path = os.path.realpath(item)
                                        break

        # if the env is being overridden, or if we could not find an active conda env
        if env_root_path or env or not self.env_path:
            env_root_path = env_root_path or os.path.join(util.file.get_project_path(), 'tools', 'conda-tools')
            env = env or 'default'
            self.env_path = os.path.realpath(os.path.expanduser(
                os.path.join(env_root_path, env)))

        # set an env variable to the conda cache path. this env gets passed to the
        # the subprocess, and the variable instructs conda where to place its cache files
        conda_cache_path = conda_cache_path or os.path.join(util.file.get_project_path(), 'tools', 'conda-cache')
        self.conda_cache_path = os.path.realpath(os.path.expanduser(conda_cache_path))
        self.conda_env = os.environ
        old_envs_path = os.environ.get('CONDA_DEFAULT_ENV')
        self.conda_env["CONDA_ENVS_PATH"] = conda_cache_path+":"+os.path.dirname(self.env_path)

        _log.info("Tool install conda env path: %s", self.env_path)
        self.installed = False
        self._is_attempted = False

        super(CondaPackage, self).__init__()

    @staticmethod
    def _string_from_start_of_json(string_with_json):
        # JSON can start with "{" or "["
        # via http://www.json.org/
        matches = re.compile("\{|\[").search(string_with_json)
        if matches:
            return string_with_json[matches.start():]
        else:
            _log.warning("Does not look like json: %s" % string_with_json)
            return None

    @property
    def _package_str(self):
        if self.version:
            ver_str = "{pkg}={ver}".format(
                pkg=self.package, ver=self.version.version_spec)
        else:
            ver_str = self.package
        return ver_str

    def is_attempted(self):
        return self._is_attempted

    def is_installed(self):
        return self.installed

    @property
    def bin_path(self):
        return os.path.join(self.env_path, "bin")

    def executable_path(self):
        return os.path.join(self.bin_path, self.executable) if self.executable else None

    def apply_patches(self):
        for path, patch in self.patches:
            self._patch(path, patch)


    def _patch(self, path, patch):
        """Patch a path relative to conda root.

        The patch is relative to the tools/patches directory.
        """
        file_path = os.path.join(self.env_path, path)
        patch_path = os.path.join(
            util.file.get_project_path(), 'tools', 'patches', patch)
        subprocess.check_call(['patch', file_path, patch_path])

    @property
    def _package_installed(self):
        data = self.execute(['list', "-f", "-c", "-p", self.env_path, "--json", self.package])
        if len(data) > 0:
            _log.debug('Conda package found: {}'.format(data))
            return True
        return False

    def verify_install(self):
        # if conda does not the package as installed, no need to check further
        installed_version = self.get_installed_version()
        if not installed_version:
            # report the package as not installed
            return False

        # if the package is installed, check the binary for executability
        if not self.executable or (os.access(self.executable_path(), (os.X_OK | os.R_OK) if self.require_executability else os.R_OK)):
            # optionally use the verify command, if specified
            if self.verifycmd:
                if self.verifycmd.split()[0] == os.path.basename(self.executable_path()):
                    self.verifycmd = os.path.dirname(self.executable_path()) + os.sep + self.verifycmd
                if os.system(self.verifycmd) == self.verifycode:
                    _log.debug("Validating with cmd: {}".format(self.verifycmd))
                    self.installed = installed_version
            else:
                self.installed = installed_version
        else:
            self.installed = False
        if self.installed:
            # call the post-verification command.
            # Useful for copying in license files, building databases, etc.
            # This is executed relative to the conda environment bin/
            # And has the active conda environment on the PATH
            if (not self.post_verify_cmd_executed) and self.post_verify_command:
                post_verify_command = shlex.split(self.post_verify_command)
                _log.debug("Running post-verification cmd: {}".format(self.post_verify_command))

                result = util.misc.run_and_print(post_verify_command, silent=False, check=False, env=self.conda_env, cwd=self.bin_path)
                post_verify_cmd_return_code = result.returncode
                if post_verify_cmd_return_code == self.post_verify_ret:
                    self.post_verify_cmd_executed = True
                else:
                    raise subprocess.CalledProcessError(post_verify_cmd_return_code, "Post verification command failed with exit %s: %s" % (post_verify_cmd_return_code, self.post_verify_command))

            return installed_version
        return False

    def _attempt_install(self):
        try:
            # check for presence of conda command
            data = self.execute(['-V'], check=True, silent=True)
        except:
            _log.warning("conda NOT installed")
            self._is_attempted = True
            self.installed = False
            return

        # conda-build is not needed for pre-built binaries from conda channels
        # though we may will need it in the future for custom local builds
        # try:
        #     util.misc.run_and_print(["conda", "build", "-V"], silent=True, check=True, env=self.conda_env)
        # except:
        #     _log.warning("conda-build must be installed; installing...")
        #     util.misc.run_and_print(["conda", "install", "-y", "conda-build"], check=True)

        # if the package is already installed, we need to check if the version is correct
        pkg_version = self.verify_install()
        if pkg_version:
            _log.debug("Currently installed version of {package}: {version}".format(
                package=self.package, version=pkg_version))
            # if the installed version is not the one specified
            if not pkg_version.satisfies(self.version):
                _log.debug("Expected version of {package}:            {version}".format(package=self.package, version=self.version))
                _log.debug("Incorrect version of {package} installed. Removing it...".format(package=self.package) )

                # uninstall the current (incorrect) version
                self.uninstall_package()
                # and continue to install...
            else:
                # if the package is installed and is the correct version
                # return so we don't bother installing
                return

        # install the package and verify
        _log.debug("Attempting install...")
        self.install_package()
        self.verify_install()
        self.post_install()

    def get_installed_version(self):
        # If we ever use conda to install pip packages as tools, "-c" needs to be removed

        data = self.execute(["list", "-c", "--json", "-f", "-p", self.env_path, self.package], check=False)
        if data is None or not len(data):
            return
        if isinstance(data[0], dict):
            installed_package_string = data[0]["dist_name"]
        else:
            installed_package_string = data[0]
        # regex to match package specs in the format bioconda::biopython-1.68-py35_0
        package_info_re = re.compile(r"(?:(?P<channel>.*)::)?(?P<package_name>.*)-(?P<version>.*)-(?P<build_type>.*)")
        matches = package_info_re.match(installed_package_string)
        if matches:
            installed_version = matches.group("version")
            installed_package = matches.group("package_name")
            installed_build_type = matches.group("build_type")
            return CondaPackageVersion(installed_version, installed_build_type)

    def package_available(self):
        # If we ever use conda to install pip packages as tools, "-c" needs to be removed
        data = self.execute(["search", "--json", "-c", self.channel, self.package], check=False, loglevel=logging.INFO)
        if data and len(data) and self.package in data and "error" not in data:
            for sub_pkg in data[self.package]:
                if sub_pkg.get("version", "") == self.version.version_spec:
                    return True
        _log.info("Conda package for %s is not available on this platform.", self.package)
        return False

    def uninstall_package(self):
        data = self.execute(["remove", "-q", "-y", "--json", "-p", self.env_path, self.package],
                            loglevel=logging.INFO)
        if not data:
            return
        if data["success"] == True:
            _log.debug("Package removed.")
            self.installed = False

    def install_package(self):
        data = self.execute(["list", "--json", "-p", self.env_path], loglevel=logging.INFO)
        if not data:
            return
        for d in data:
            if "error" in d and "Not a conda environment" in d["message"]:
                _log.warning("Conda environment doesn't exist")
                return

        # the environment already exists
        # the package may not be installed...
        _log.debug("Conda environment already exists. Installing package...")

        data = self.execute(["install", "--json", "-c", self.channel, "-y", "-q", "--no-update-deps", "-p", self.env_path, self._package_str])
        if not data:
            return

        if data["success"] == True:
            _log.debug("Package installed.")
        self.apply_patches()

    def post_install(self):
        """
            Runs a shell command after package installation,
            relative to the directory containing the executable
        """
        if self.post_install_command:
            destination_dir = os.path.dirname(os.path.realpath(self.executable_path()))
            return_code = os.system('cd "{}" && {}'.format(destination_dir, self.post_install_command))
            if self.post_install_ret is not None:
                assert return_code == self.post_install_ret


class DownloadPackage(InstallMethod):
    ''' This is an install method for downloading, unpacking, and post-
            processing straight from the source.
        target_rel_path is the executable's path relative to destination_dir
        destination_dir defaults to the project build directory
        post_download_command will be executed if it isn't None, in
            destination_dir.
        if post_download_ret != None, assert it is returned by
            post_download_command
    '''

    def __init__(
        self,
        url,
        target_rel_path,
        destination_dir=None,
        verifycmd=None,
        verifycode=0,
        require_executability=True,
        post_download_command=None,
        post_download_ret=0
    ):
        if destination_dir is None:
            destination_dir = util.file.get_build_path()
        self.url = url
        self.targetpath = os.path.join(destination_dir, target_rel_path)
        self.destination_dir = destination_dir
        self.verifycmd = verifycmd
        self.verifycode = verifycode
        self.installed = False
        self.require_executability = require_executability
        self.post_download_command = post_download_command
        self.post_download_ret = post_download_ret
        self.download_file = None
        InstallMethod.__init__(self)

    def is_installed(self):
        return self.installed

    def executable_path(self):
        return self.installed and self.targetpath or None

    def verify_install(self):
        if os.access(self.targetpath, (os.X_OK | os.R_OK) if self.require_executability else os.R_OK):
            if self.verifycmd:
                _log.debug("validating")
                self.installed = (os.system(self.verifycmd) == self.verifycode)
            else:
                self.installed = True
        else:
            self.installed = False
        return self.installed

    def _attempt_install(self):
        if not self.verify_install():
            self.pre_download()
            self.download()
            self.post_download()
            self.verify_install()

    def pre_download(self):
        pass

    def download(self):
        download_dir = tempfile.gettempdir()
        util.file.mkdir_p(download_dir)
        filepath = urlparse(self.url).path
        file_basename = filepath.split('/')[-1]
        _log.info("Downloading from %s to %s/%s ...", self.url, download_dir, file_basename)
        urlretrieve(self.url, os.path.join(download_dir, file_basename))
        self.download_file = file_basename
        self.unpack(download_dir)

    def post_download(self):
        if self.post_download_command:
            return_code = os.system('cd "{}" && {}'.format(self.destination_dir, self.post_download_command))
            if self.post_download_ret is not None:
                assert return_code == self.post_download_ret

    def unpack(self, download_dir):
        _log.debug("unpacking")
        util.file.mkdir_p(self.destination_dir)
        if self.download_file.endswith('.zip'):
            if os.system("unzip -o %s/%s -d %s > /dev/null" % (download_dir, self.download_file, self.destination_dir)):

                return
            else:
                os.unlink(os.path.join(download_dir, self.download_file))
        elif (
            self.download_file.endswith('.tar.gz') or self.download_file.endswith('.tgz') or
            self.download_file.endswith('.tar.bz2') or self.download_file.endswith('.tar')
        ):
            if self.download_file.endswith('.tar'):
                compression_option = ''
            elif self.download_file.endswith('.tar.bz2'):
                compression_option = 'j'
            else:
                compression_option = 'z'
            untar_cmd = "tar -C {} -x{}pf {}/{}".format(
                self.destination_dir, compression_option, download_dir, self.download_file
            )
            _log.debug("Untaring with command: %s", untar_cmd)
            exitCode = os.system(untar_cmd)
            if exitCode:
                _log.info("tar returned non-zero exitcode %s", exitCode)
                return
            else:
                _log.debug("tar returned with exit code 0")
                os.unlink(os.path.join(download_dir, self.download_file))
        else:
            shutil.move(
                os.path.join(download_dir, self.download_file), os.path.join(self.destination_dir, self.download_file)
            )<|MERGE_RESOLUTION|>--- conflicted
+++ resolved
@@ -221,8 +221,6 @@
         conda.
     '''
 
-<<<<<<< HEAD
-=======
     QUIET_COMMANDS = [
         'install',
         'create',
@@ -245,8 +243,6 @@
             except:
                 _log.warning("Failed to decode JSON output from conda command: %s", result.stdout.decode("UTF-8"))
                 return  # return rather than raise so we can fall back to the next install method
-
->>>>>>> ee163c64
 
     def __init__(
         self,
