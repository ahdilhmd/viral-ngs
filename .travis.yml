--- conflicted
+++ resolved
@@ -11,11 +11,7 @@
   - PIP_DIR="$HOME/virtualenv"
   - GATK_PATH="$CACHE_DIR"
   - PYTHONIOENCODING=UTF8
-<<<<<<< HEAD
-  - PYTEST_ADDOPTS="-rsxX -x -n 2 --durations=25 --fixture-durations=10 --junit-xml=pytest.xml --cov-report= --cov broad_utils --cov illumina --cov assembly --cov interhost --cov intrahost --cov metagenomics --cov ncbi --cov read_utils --cov kmer_utils --cov reports --cov taxon_filter --cov tools --cov util --cov file_utils"
-=======
-  - PYTEST_ADDOPTS="-rsxX -n 2 --durations=25 --fixture-durations=10 --junit-xml=pytest.xml --cov-report= --cov broad_utils --cov illumina --cov assembly --cov interhost --cov intrahost --cov metagenomics --cov ncbi --cov read_utils --cov kmer_utils --cov reports --cov taxon_filter --cov tools --cov util --cov file_utils --parts-tot=2"
->>>>>>> a573b3db
+  - PYTEST_ADDOPTS="-rsxX -x -n 2 --durations=25 --fixture-durations=10 --junit-xml=pytest.xml --cov-report= --cov broad_utils --cov illumina --cov assembly --cov interhost --cov intrahost --cov metagenomics --cov ncbi --cov read_utils --cov kmer_utils --cov reports --cov taxon_filter --cov tools --cov util --cov file_utils --parts-tot=2"
   
   - DOCKER_REGISTRY="quay.io"
   - DOCKER_REPO_PROD="quay.io/broadinstitute/viral-ngs"
@@ -170,10 +166,6 @@
         - travis/install-tools.sh
         - source travis/activate-conda.sh
       script:
-<<<<<<< HEAD
-        - travis/tests-unit.sh
-        #- travis/tests-long.sh
-=======
         - travis/tests-pytest.sh
       before_cache:
         - conda clean --all --yes
@@ -192,7 +184,6 @@
         - source travis/activate-conda.sh
       script:
         - travis/tests-pytest.sh
->>>>>>> a573b3db
       before_cache:
         - conda clean --all --yes
     - language: python
