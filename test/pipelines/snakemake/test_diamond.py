--- conflicted
+++ resolved
@@ -6,12 +6,7 @@
 import pytest
 
 import tools
-<<<<<<< HEAD
-if sys.version_info >= (3, 5):
-    from test.pipelines.snakemake import snake
-=======
 snake = pytest.importorskip('test.pipelines.snake').snake
->>>>>>> a573b3db
 from test.integration.test_diamond import * # for pytest fixtures
 
 @pytest.mark.skipif(tools.is_osx(), reason="not currently tested under OSX")
