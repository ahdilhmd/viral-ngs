'''utilities for tests'''

__author__ = "irwin@broadinstitute.org"

# built-ins
import filecmp
import os
import re
import unittest
import hashlib
import logging

# third-party
import Bio.SeqIO
import pytest

# intra-project
import util.file
from util.misc import available_cpu_count
from tools.samtools import SamtoolsTool

logging.getLogger('botocore').setLevel(logging.WARNING)
logging.getLogger('boto3').setLevel(logging.WARNING)


if 'PYTEST_XDIST_WORKER_COUNT' in os.environ:
    _CPUS = 1
else:
    _CPUS = available_cpu_count()

<<<<<<< HEAD
=======

>>>>>>> cef2e53c
def assert_equal_contents(testCase, filename1, filename2):
    'Assert contents of two files are equal for a unittest.TestCase'
    testCase.assertTrue(filecmp.cmp(filename1, filename2, shallow=False))


def assert_equal_bam_reads(testCase, bam_filename1, bam_filename2):
    ''' Assert that two bam files are equivalent

        This function converts each file to sam (plaintext) format,
        without header, since the header can be variable.

        Test data should be stored in bam format rather than sam
        to save space, and to ensure the bam->sam conversion
        is the same for both files.
    '''

    samtools = SamtoolsTool()

    sam_one = util.file.mkstempfname(".sam")
    sam_two = util.file.mkstempfname(".sam")

    # write the bam files to sam format, without header (no -h)
    samtools.view(args=[], inFile=bam_filename1, outFile=sam_one)
    samtools.view(args=[], inFile=bam_filename2, outFile=sam_two)

    try:
        testCase.assertTrue(filecmp.cmp(sam_one, sam_two, shallow=False))
    finally:
        for fname in [sam_one, sam_two]:
            if os.path.exists(fname):
                os.unlink(fname)

def assert_md5_equal_to_line_in_file(testCase, filename, checksum_file, msg=None):
    ''' Compare the checksum of a test file with the expected checksum
        stored in a second file
          compare md5(test_output.bam) with expected_output.bam.md5:1
    '''

    hash_md5 = hashlib.md5()
    with open(filename, "rb") as f:
        for chunk in iter(lambda: f.read(4096), b""):
            hash_md5.update(chunk)

    expected_checksum = ""
    with open(checksum_file, "rb") as f:
        expected_checksum = str(f.readline().decode("utf-8"))

    expected_checksum = expected_checksum.replace("\r","").replace("\n","")

    assert len(expected_checksum) > 0

    testCase.assertEqual(hash_md5.hexdigest(), expected_checksum, msg=msg)

def tst_input(fname):
    '''Return the full filename for a file in the test input directory'''
    return os.path.join(util.file.get_test_input_path(), fname)

def tst_inputs(*fnames):
    '''Return the full filenames for files in the test input directory'''
    return [tst_input(fname) for fname in fnames]

@pytest.mark.usefixtures('tmpdir_class')
class TestCaseWithTmp(unittest.TestCase):
    'Base class for tests that use tempDir'

    def assertEqualContents(self, f1, f2):
        assert_equal_contents(self, f1, f2)

    def assertEqualFasta(self, f1, f2):
        '''Check that two fasta files have the same sequence ids and bases'''
        def seqIdPairs(f):
            return [(rec.id, rec.seq) for rec in Bio.SeqIO.parse(f, 'fasta')]
        self.assertEqual(seqIdPairs(f1), seqIdPairs(f2))

    def assertEqualFastaSeqs(self, f1, f2):
        '''Check that two fasta files have the same sequence bases (sequence ids may differ)'''
        def seqs(f):
            return [rec.seq for rec in Bio.SeqIO.parse(f, 'fasta')]
        self.assertEqual(seqs(f1), seqs(f2))

    def input(self, fname):
        '''Return the full filename for a file in the test input directory for this test class'''
        return os.path.join(util.file.get_test_input_path(self), fname)

    def inputs(self, *fnames):
        '''Return the full filenames for files in the test input directory for this test class'''
        return [self.input(fname) for fname in fnames]

"""
When "nose" executes python scripts for automated testing, it excludes ones with
the executable bit set (in case they aren't import safe). To prevent any of the
tests in this folder from being silently excluded, assure this bit is not set.
"""


def assert_none_executable():
    testDir = os.path.dirname(__file__)
    assert all(not os.access(os.path.join(testDir, filename), os.X_OK) for filename in os.listdir(testDir)
               if filename.endswith('.py'))<|MERGE_RESOLUTION|>--- conflicted
+++ resolved
@@ -28,10 +28,6 @@
 else:
     _CPUS = available_cpu_count()
 
-<<<<<<< HEAD
-=======
-
->>>>>>> cef2e53c
 def assert_equal_contents(testCase, filename1, filename2):
     'Assert contents of two files are equal for a unittest.TestCase'
     testCase.assertTrue(filecmp.cmp(filename1, filename2, shallow=False))
