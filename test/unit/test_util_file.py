--- conflicted
+++ resolved
@@ -71,7 +71,6 @@
     util.file.make_empty(join(writable_dir, 'myempty.dat'))
     check_paths(read_and_write=join(writable_dir, 'myempty.dat'))
 
-<<<<<<< HEAD
 def test_uncompressed_file_type():
     """Test util.file.uncompressed_file_type()"""
     uft = util.file.uncompressed_file_type
@@ -85,8 +84,6 @@
     assert uft('/a/b/c/test.fasta') == '.fasta'
     assert uft('/a/test.gz') == ''
 
-=======
->>>>>>> a6ce0bee
 def test_string_to_file_name():
     """Test util.file.string_to_file_name()"""
 
@@ -104,8 +101,4 @@
         for test_fname in test_fnames:
             t_path = os.path.join(tmp_d, util.file.string_to_file_name(test_fname, tmp_d))
             util.file.make_empty(t_path)
-<<<<<<< HEAD
-            assert os.path.isfile(t_path) and os.path.getsize(t_path) == 0
-=======
-            assert os.path.isfile(t_path) and os.path.getsize(t_path) == 0
->>>>>>> a6ce0bee
+            assert os.path.isfile(t_path) and os.path.getsize(t_path) == 0