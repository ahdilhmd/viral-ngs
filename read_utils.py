--- conflicted
+++ resolved
@@ -18,11 +18,7 @@
 import Bio.SeqIO
 import util.cmd
 import util.file
-<<<<<<< HEAD
-=======
 import util.misc
-from util.file import mkstempfname
->>>>>>> 1bcd434b
 import tools.picard
 import tools.samtools
 import tools.mvicuna
